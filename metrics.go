--- conflicted
+++ resolved
@@ -59,23 +59,12 @@
 	unencryptedGroupCount   prometheus.Gauge
 	unencryptedPrivateCount prometheus.Gauge
 
-<<<<<<< HEAD
-	connected      prometheus.Gauge
-	connectedState map[string]bool
-	loggedIn       prometheus.Gauge
-	loggedInState  map[string]bool
-=======
-	connected           prometheus.Gauge
-	connectedState      map[whatsapp.JID]bool
-	connectedStateLock  sync.Mutex
-	loggedIn            prometheus.Gauge
-	loggedInState       map[whatsapp.JID]bool
-	loggedInStateLock   sync.Mutex
-	syncLocked          prometheus.Gauge
-	syncLockedState     map[whatsapp.JID]bool
-	syncLockedStateLock sync.Mutex
-	bufferLength    *prometheus.GaugeVec
->>>>>>> 0063c2a8
+	connected          prometheus.Gauge
+	connectedState     map[string]bool
+	connectedStateLock sync.Mutex
+	loggedIn           prometheus.Gauge
+	loggedInState      map[string]bool
+	loggedInStateLock  sync.Mutex
 }
 
 func NewMetricsHandler(address string, log log.Logger, db *database.Database) *MetricsHandler {
@@ -182,13 +171,9 @@
 	if !mh.running {
 		return
 	}
-<<<<<<< HEAD
-	currentVal, ok := mh.loggedInState[jid.User]
-=======
 	mh.loggedInStateLock.Lock()
 	defer mh.loggedInStateLock.Unlock()
-	currentVal, ok := mh.loggedInState[jid]
->>>>>>> 0063c2a8
+	currentVal, ok := mh.loggedInState[jid.User]
 	if !ok || currentVal != loggedIn {
 		mh.loggedInState[jid.User] = loggedIn
 		if loggedIn {
@@ -203,14 +188,9 @@
 	if !mh.running {
 		return
 	}
-<<<<<<< HEAD
-	currentVal, ok := mh.connectedState[jid.User]
-=======
-
 	mh.connectedStateLock.Lock()
 	defer mh.connectedStateLock.Unlock()
-	currentVal, ok := mh.connectedState[jid]
->>>>>>> 0063c2a8
+	currentVal, ok := mh.connectedState[jid.User]
 	if !ok || currentVal != connected {
 		mh.connectedState[jid.User] = connected
 		if connected {
@@ -221,33 +201,6 @@
 	}
 }
 
-<<<<<<< HEAD
-=======
-func (mh *MetricsHandler) TrackSyncLock(jid whatsapp.JID, locked bool) {
-	if !mh.running {
-		return
-	}
-	mh.syncLockedStateLock.Lock()
-	defer mh.syncLockedStateLock.Unlock()
-	currentVal, ok := mh.syncLockedState[jid]
-	if !ok || currentVal != locked {
-		mh.syncLockedState[jid] = locked
-		if locked {
-			mh.syncLocked.Inc()
-		} else {
-			mh.syncLocked.Dec()
-		}
-	}
-}
-
-func (mh *MetricsHandler) TrackBufferLength(id id.UserID, length int) {
-	if !mh.running {
-		return
-	}
-	mh.bufferLength.With(prometheus.Labels{"user_id": string(id)}).Set(float64(length))
-}
-
->>>>>>> 0063c2a8
 func (mh *MetricsHandler) updateStats() {
 	start := time.Now()
 	var puppetCount int
