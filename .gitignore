.idea

*.yaml
!.pre-commit-config.yaml
!example-config.yaml

*.session
*.json
*.db*
*.log

/mautrix-whatsapp
<<<<<<< HEAD
logs/
lkg/
=======
/start
>>>>>>> 00a9b0b7
<|MERGE_RESOLUTION|>--- conflicted
+++ resolved
@@ -10,9 +10,6 @@
 *.log
 
 /mautrix-whatsapp
-<<<<<<< HEAD
 logs/
 lkg/
-=======
-/start
->>>>>>> 00a9b0b7
+/start